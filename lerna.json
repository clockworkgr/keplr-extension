{
<<<<<<< HEAD
  "version": "0.8.16",
=======
  "version": "0.9.0-rc.2",
>>>>>>> de5fce4b
  "useWorkspaces": true,
  "npmClient": "yarn"
}<|MERGE_RESOLUTION|>--- conflicted
+++ resolved
@@ -1,9 +1,5 @@
 {
-<<<<<<< HEAD
-  "version": "0.8.16",
-=======
   "version": "0.9.0-rc.2",
->>>>>>> de5fce4b
   "useWorkspaces": true,
   "npmClient": "yarn"
 }