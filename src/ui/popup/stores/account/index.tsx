--- conflicted
+++ resolved
@@ -88,11 +88,6 @@
   @observable
   public keyRingStatus!: KeyRingStatus;
 
-  @observable
-  public secret20ViewingKeyError!: {
-    [contractAddress: string]: boolean | undefined;
-  };
-
   // Not need to be observable
   private lastFetchingCancleToken!: CancelTokenSource | undefined;
   // Account store fetchs the assets that the account has for chain by interval.
@@ -120,8 +115,6 @@
     this.assets = [];
 
     this.keyRingStatus = KeyRingStatus.NOTLOADED;
-
-    this.secret20ViewingKeyError = {};
   }
 
   // This will be called by chain store.
@@ -203,11 +196,7 @@
       }
 
       this.lastAssetFetchingError = undefined;
-<<<<<<< HEAD
-      this.secret20ViewingKeyError = {};
-=======
-    }
->>>>>>> 6eaa27a9
+    }
 
     // Load the assets from storage.
     this.assets = await task(
@@ -569,8 +558,6 @@
       }
     });
 
-    let nonce = "";
-
     try {
       const contractCodeHashResult = await task(
         restInstance.get<{
@@ -585,7 +572,7 @@
       });
 
       const encrypted = await task(sendMessage(BACKGROUND_PORT, encryptMsg));
-      nonce = encrypted.slice(0, 64);
+      const nonce = encrypted.slice(0, 64);
 
       const encoded = Buffer.from(
         Buffer.from(encrypted, "hex").toString("base64")
@@ -622,74 +609,24 @@
         ).toString();
 
         const obj = JSON.parse(message);
-        if (obj.balance) {
-          console.log(
-            `Valid response of secret20(${
-              currency.contractAddress
-            }) balance: ${JSON.stringify(obj)}`
-          );
-          const balance = obj.balance.amount;
-          // Balance can be 0
-          const asset = new Coin(currency.coinMinimalDenom, new Int(balance));
-
-          this.secret20ViewingKeyError[currency.contractAddress] = false;
-
-          this.pushAsset(asset);
-          // Save the assets to storage.
-          await task(
-            this.saveAssetsToStorage(
-              this.chainInfo.chainId,
-              this.bech32Address,
-              this.assets
-            )
-          );
-        } else {
-          if (obj["viewing_key_error"]) {
-            this.secret20ViewingKeyError[currency.contractAddress] = true;
-          }
-          console.log(
-            `Invalid response of secret20(${
-              currency.contractAddress
-            }) balance: ${JSON.stringify(obj)}`
-          );
-        }
+        const balance = obj.balance.amount;
+        // Balance can be 0
+        const asset = new Coin(currency.coinMinimalDenom, new Int(balance));
+
+        this.pushAsset(asset);
+        // Save the assets to storage.
+        await task(
+          this.saveAssetsToStorage(
+            this.chainInfo.chainId,
+            this.bech32Address,
+            this.assets
+          )
+        );
       }
     } catch (e) {
       if (!Axios.isCancel(e)) {
         // TODO: Make the way to handle error.
-        console.log(
-          `Failed to fetch the secret20(${currency.contractAddress}): ${e}`
-        );
-
-        if (e.response?.data?.error) {
-          const encryptedError = e.response.data.error;
-
-          const errorMessageRgx = /query contract failed: encrypted: (.+)/g;
-
-          const rgxMatches = errorMessageRgx.exec(encryptedError);
-          if (rgxMatches == null || rgxMatches.length != 2) {
-            return;
-          }
-
-          const errorCipherB64 = rgxMatches[1];
-          const errorCipherBz = Buffer.from(errorCipherB64, "base64");
-
-          const decryptMsg = new RequestDecryptMsg(
-            chainId,
-            Buffer.from(errorCipherBz).toString("hex"),
-            nonce
-          );
-
-          const decrypted = await task(
-            sendMessage(BACKGROUND_PORT, decryptMsg)
-          );
-
-          console.log(
-            `Failed to fetch the secret20(${
-              currency.contractAddress
-            }): decrypted -> ${Buffer.from(decrypted, "hex").toString()}`
-          );
-        }
+        console.log(e);
       }
     }
   }
