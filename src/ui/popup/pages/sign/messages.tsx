--- conflicted
+++ resolved
@@ -79,15 +79,6 @@
   };
 }
 
-interface MsgVote {
-  type: "cosmos-sdk/MsgVote";
-  value: {
-    proposal_id: string;
-    voter: string;
-    option: string;
-  };
-}
-
 interface MsgInstantiateContract {
   type: "wasm/MsgInstantiateContract";
   value: {
@@ -145,7 +136,6 @@
   | MsgUndelegate
   | MsgWithdrawDelegatorReward
   | MsgBeginRedelegate
-  | MsgVote
   | MsgInstantiateContract
   | MsgExecuteContract
   | MsgLink;
@@ -160,22 +150,6 @@
 
 export function renderSendMsg(
   currencies: Currency[],
-<<<<<<< HEAD
-  intl: IntlShape
-): {
-  icon: string | undefined;
-  title: string;
-  content: React.ReactElement;
-} {
-  if (
-    MessageType<MsgSend>(msg, "cosmos-sdk/MsgSend") ||
-    MessageType<MsgSend>(msg, "bank/MsgSend")
-  ) {
-    const receives: { amount: string; denom: string }[] = [];
-    for (const coinPrimitive of msg.value.amount) {
-      const coin = new Coin(coinPrimitive.denom, coinPrimitive.amount);
-      const parsed = CoinUtils.parseDecAndDenomFromCoin(currencies, coin);
-=======
   intl: IntlShape,
   toAddress: string,
   amount: CoinPrimitive[]
@@ -190,7 +164,6 @@
       denom: parsed.denom
     });
   }
->>>>>>> b26a053b
 
   return {
     icon: "fas fa-paper-plane",
@@ -414,7 +387,10 @@
   title: string;
   content: React.ReactElement;
 } {
-  if (MessageType<MsgSend>(msg, "cosmos-sdk/MsgSend")) {
+  if (
+    MessageType<MsgSend>(msg, "cosmos-sdk/MsgSend") ||
+    MessageType<MsgSend>(msg, "bank/MsgSend")
+  ) {
     return renderSendMsg(
       currencies,
       intl,
@@ -462,25 +438,6 @@
       intl,
       msg.value.validator_address
     );
-  }
-
-  if (MessageType<MsgVote>(msg, "cosmos-sdk/MsgVote")) {
-    return {
-      icon: "fas fa-vote-yea",
-      title: intl.formatMessage({
-        id: "sign.list.message.cosmos-sdk/MsgVote.title"
-      }),
-      content: (
-        <FormattedMessage
-          id="sign.list.message.cosmos-sdk/MsgVote.content"
-          values={{
-            b: (...chunks: any[]) => <b>{chunks}</b>,
-            id: msg.value.proposal_id,
-            option: msg.value.option
-          }}
-        />
-      )
-    };
   }
 
   if (MessageType<MsgInstantiateContract>(msg, "wasm/MsgInstantiateContract")) {
