--- conflicted
+++ resolved
@@ -1,21 +1,13 @@
 import { WalletProvider } from "@chainapsis/cosmosjs/core/walletProvider";
 import { Keplr } from "./content-scripts/inject/common";
-<<<<<<< HEAD
 import { CosmJSOfflineSigner } from "./content-scripts/inject/cosmjs-offline-signer";
+import { KeplrEnigmaUtils } from "./content-scripts/inject/enigma-utils";
 
 declare global {
   interface Window {
     cosmosJSWalletProvider?: WalletProvider;
     getOfflineSigner?: (chainId: string) => CosmJSOfflineSigner;
     keplr?: Keplr;
-=======
-import { KeplrEnigmaUtils } from "./content-scripts/inject/enigma-utils";
-
-declare global {
-  interface Window {
-    cosmosJSWalletProvider: WalletProvider | undefined;
-    getEnigmaUtils: (chainId: string) => KeplrEnigmaUtils | undefined;
-    keplr: Keplr;
->>>>>>> eb82a5aa
+    getEnigmaUtils?: (chainId: string) => KeplrEnigmaUtils | undefined;
   }
 }