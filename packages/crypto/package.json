{
  "name": "@keplr-wallet/crypto",
<<<<<<< HEAD
  "version": "0.8.15",
=======
  "version": "0.9.0-rc.2",
>>>>>>> de5fce4b
  "main": "build/index.js",
  "author": "chainapsis",
  "license": "Apache-2.0",
  "private": false,
  "publishConfig": {
    "access": "public"
  },
  "scripts": {
    "clean": "rm -rf node_modules; rm -rf build",
    "build": "tsc",
    "dev": "tsc -w",
    "test": "jest --passWithNoTests",
    "lint-test": "eslint \"src/**/*\" && prettier --check \"src/**/*\"",
    "lint-fix": "eslint --fix \"src/**/*\" && prettier --write \"src/**/*\""
  },
  "devDependencies": {
<<<<<<< HEAD
    "@keplr-wallet/cosmos": "^0.8.15",
=======
    "@keplr-wallet/cosmos": "^0.9.0-rc.2",
>>>>>>> de5fce4b
    "@types/crypto-js": "^4.0.1",
    "@types/elliptic": "^6.4.12",
    "@types/sha.js": "^2.4.0"
  },
  "dependencies": {
    "bip32": "^2.0.6",
    "bip39": "^3.0.3",
    "buffer": "^6.0.3",
    "crypto-js": "^4.0.0",
    "elliptic": "^6.5.3",
    "sha.js": "^2.4.11"
  }
}<|MERGE_RESOLUTION|>--- conflicted
+++ resolved
@@ -1,10 +1,6 @@
 {
   "name": "@keplr-wallet/crypto",
-<<<<<<< HEAD
-  "version": "0.8.15",
-=======
   "version": "0.9.0-rc.2",
->>>>>>> de5fce4b
   "main": "build/index.js",
   "author": "chainapsis",
   "license": "Apache-2.0",
@@ -21,11 +17,7 @@
     "lint-fix": "eslint --fix \"src/**/*\" && prettier --write \"src/**/*\""
   },
   "devDependencies": {
-<<<<<<< HEAD
-    "@keplr-wallet/cosmos": "^0.8.15",
-=======
     "@keplr-wallet/cosmos": "^0.9.0-rc.2",
->>>>>>> de5fce4b
     "@types/crypto-js": "^4.0.1",
     "@types/elliptic": "^6.4.12",
     "@types/sha.js": "^2.4.0"
