--- conflicted
+++ resolved
@@ -18,33 +18,10 @@
 
   const notification = useNotification();
 
-<<<<<<< HEAD
-  const copyAddress = useCallback(async () => {
-    if (accountInfo.walletStatus === WalletStatus.Loaded) {
-      await navigator.clipboard.writeText(accountInfo.bech32Address);
-      notification.push({
-        placement: "top-center",
-        type: "success",
-        duration: 2,
-        content: intl.formatMessage({
-          id: "main.address.copied",
-        }),
-        canDelete: true,
-        transition: {
-          duration: 0.25,
-        },
-      });
-    }
-  }, [accountInfo.walletStatus, accountInfo.bech32Address, notification, intl]);
-=======
   const copyAddress = useCallback(
     async (address: string) => {
       if (accountInfo.walletStatus === WalletStatus.Loaded) {
         await navigator.clipboard.writeText(address);
-        analyticsStore.logEvent("Address copied", {
-          chainId: chainStore.current.chainId,
-          chainName: chainStore.current.chainName,
-        });
         notification.push({
           placement: "top-center",
           type: "success",
@@ -61,7 +38,6 @@
     },
     [accountInfo.walletStatus, accountInfo.bech32Address, notification, intl]
   );
->>>>>>> cc8cf7f4
 
   return (
     <div>
