{
  "name": "@keplr-wallet/background",
<<<<<<< HEAD
  "version": "0.8.15",
=======
  "version": "0.9.0-rc.2",
>>>>>>> de5fce4b
  "main": "build/index.js",
  "author": "chainapsis",
  "license": "Apache-2.0",
  "private": false,
  "publishConfig": {
    "access": "public"
  },
  "scripts": {
    "clean": "rm -rf node_modules; rm -rf build",
    "build": "tsc",
    "dev": "tsc -w",
    "test": "jest --passWithNoTests",
    "lint-test": "eslint \"src/**/*\" && prettier --check \"src/**/*\"",
    "lint-fix": "eslint --fix \"src/**/*\" && prettier --write \"src/**/*\""
  },
  "devDependencies": {
    "@types/aes-js": "^3.1.0",
    "@types/ledgerhq__hw-transport-webusb": "^4.70.1",
    "@types/secp256k1": "^4.0.1",
    "@types/w3c-web-hid": "^1.0.2",
    "@types/w3c-web-usb": "^1.0.5"
  },
  "dependencies": {
    "@cosmjs/launchpad": "^0.24.0-alpha.25",
    "@cosmjs/proto-signing": "^0.24.0-alpha.25",
<<<<<<< HEAD
    "@keplr-wallet/common": "^0.8.8",
    "@keplr-wallet/cosmos": "^0.8.15",
    "@keplr-wallet/crypto": "^0.8.15",
    "@keplr-wallet/popup": "^0.8.8",
    "@keplr-wallet/router": "^0.8.8",
    "@keplr-wallet/types": "^0.8.13",
    "@keplr-wallet/unit": "^0.8.13",
    "@ledgerhq/hw-transport-webhid": "^5.51.1",
    "@ledgerhq/hw-transport-webusb": "^5.53.1",
=======
    "@keplr-wallet/common": "^0.9.0-rc.2",
    "@keplr-wallet/cosmos": "^0.9.0-rc.2",
    "@keplr-wallet/crypto": "^0.9.0-rc.2",
    "@keplr-wallet/popup": "^0.9.0-rc.2",
    "@keplr-wallet/router": "^0.9.0-rc.2",
    "@keplr-wallet/types": "^0.9.0-rc.2",
    "@keplr-wallet/unit": "^0.9.0-rc.2",
    "@ledgerhq/hw-transport": "^6.3.0",
    "@ledgerhq/hw-transport-webhid": "^6.3.0",
    "@ledgerhq/hw-transport-webusb": "^6.3.0",
>>>>>>> de5fce4b
    "aes-js": "^3.1.2",
    "axios": "^0.21.0",
    "big-integer": "^1.6.48",
    "bip39": "^3.0.2",
    "buffer": "^6.0.3",
    "delay": "^4.4.0",
    "joi": "^17.3.0",
    "ledger-cosmos-js": "^2.1.8",
    "reflect-metadata": "^0.1.13",
    "secp256k1": "^4.0.2",
    "secretjs": "^0.16.0",
    "tsyringe": "^4.4.0"
  }
}<|MERGE_RESOLUTION|>--- conflicted
+++ resolved
@@ -1,10 +1,6 @@
 {
   "name": "@keplr-wallet/background",
-<<<<<<< HEAD
-  "version": "0.8.15",
-=======
   "version": "0.9.0-rc.2",
->>>>>>> de5fce4b
   "main": "build/index.js",
   "author": "chainapsis",
   "license": "Apache-2.0",
@@ -30,17 +26,6 @@
   "dependencies": {
     "@cosmjs/launchpad": "^0.24.0-alpha.25",
     "@cosmjs/proto-signing": "^0.24.0-alpha.25",
-<<<<<<< HEAD
-    "@keplr-wallet/common": "^0.8.8",
-    "@keplr-wallet/cosmos": "^0.8.15",
-    "@keplr-wallet/crypto": "^0.8.15",
-    "@keplr-wallet/popup": "^0.8.8",
-    "@keplr-wallet/router": "^0.8.8",
-    "@keplr-wallet/types": "^0.8.13",
-    "@keplr-wallet/unit": "^0.8.13",
-    "@ledgerhq/hw-transport-webhid": "^5.51.1",
-    "@ledgerhq/hw-transport-webusb": "^5.53.1",
-=======
     "@keplr-wallet/common": "^0.9.0-rc.2",
     "@keplr-wallet/cosmos": "^0.9.0-rc.2",
     "@keplr-wallet/crypto": "^0.9.0-rc.2",
@@ -51,7 +36,6 @@
     "@ledgerhq/hw-transport": "^6.3.0",
     "@ledgerhq/hw-transport-webhid": "^6.3.0",
     "@ledgerhq/hw-transport-webusb": "^6.3.0",
->>>>>>> de5fce4b
     "aes-js": "^3.1.2",
     "axios": "^0.21.0",
     "big-integer": "^1.6.48",
