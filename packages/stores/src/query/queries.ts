--- conflicted
+++ resolved
@@ -3,75 +3,10 @@
 import { DeepReadonly } from "utility-types";
 import { ObservableQueryBalances } from "./balances";
 import { ChainGetter } from "../common";
-<<<<<<< HEAD
-import {
-  ObservableQuerySecret20BalanceRegistry,
-  ObservableQuerySecretContractCodeHash,
-} from "./secret-wasm";
-import {
-  ObservableQueryCw20ContractInfo,
-  ObservableQueryCw20BalanceRegistry,
-} from "./cosmwasm";
-import {
-  ObservableQueryBlock,
-  ObservableQuerySupplyTotal,
-  ObservableQueryInflation,
-  ObservableQueryMintingInfation,
-  ObservableQueryDelegations,
-  ObservableQueryRewards,
-  ObservableQueryStakingParams,
-  ObservableQueryStakingPool,
-  ObservableQueryUnbondingDelegations,
-  ObservableQueryValidators,
-  ObservableQueryGovernance,
-  ObservableQueryAccount,
-  ObservableQueryProposalVote,
-  ObservableQueryIBCClientState,
-  ObservableQueryIBCChannel,
-  ObservableQueryDenomTrace,
-} from "./cosmos";
-import { ObservableQueryCosmosBalanceRegistry } from "./cosmos/balance";
-import { ObservableQuerySecret20ContractInfo } from "./secret-wasm/secret20-contract-info";
-import { ObservableQueryIrisMintingInfation } from "./cosmos/supply/iris-minting";
-import { ObservableQuerySifchainLiquidityAPY } from "./cosmos/supply/sifchain";
-import {
-  ObservableQueryOsmosisEpochProvisions,
-  ObservableQueryOsmosisEpochs,
-  ObservableQueryOsmosisMintParmas,
-} from "./cosmos/supply/osmosis";
-
-export class Queries {
-  protected readonly _queryBalances: ObservableQueryBalances;
-
-  protected readonly _queryBlock: ObservableQueryBlock;
-  protected readonly _queryAccount: ObservableQueryAccount;
-  protected readonly _queryMint: ObservableQueryMintingInfation;
-  protected readonly _queryPool: ObservableQueryStakingPool;
-  protected readonly _queryStakingParams: ObservableQueryStakingParams;
-  protected readonly _querySupplyTotal: ObservableQuerySupplyTotal;
-  protected readonly _queryInflation: ObservableQueryInflation;
-  protected readonly _queryRewards: ObservableQueryRewards;
-  protected readonly _queryDelegations: ObservableQueryDelegations;
-  protected readonly _queryUnbondingDelegations: ObservableQueryUnbondingDelegations;
-  protected readonly _queryValidators: ObservableQueryValidators;
-  protected readonly _queryGovernance: ObservableQueryGovernance;
-  protected readonly _queryProposalVote: ObservableQueryProposalVote;
-
-  protected readonly _queryIBCClientState: ObservableQueryIBCClientState;
-  protected readonly _queryIBCChannel: ObservableQueryIBCChannel;
-  protected readonly _queryIBCDenomTrace: ObservableQueryDenomTrace;
-
-  protected readonly _querySecretContractCodeHash: ObservableQuerySecretContractCodeHash;
-  protected readonly _querySecret20ContractInfo: ObservableQuerySecret20ContractInfo;
-  protected readonly _queryCw20ContractInfo: ObservableQueryCw20ContractInfo;
-
-  protected readonly _querySifchainAPY: ObservableQuerySifchainLiquidityAPY;
-=======
 import { Keplr } from "@keplr-wallet/types";
 
 export class QueriesSetBase {
   public readonly queryBalances: DeepReadonly<ObservableQueryBalances>;
->>>>>>> 494cd1eb
 
   constructor(kvStore: KVStore, chainId: string, chainGetter: ChainGetter) {
     this.queryBalances = new ObservableQueryBalances(
@@ -79,124 +14,6 @@
       chainId,
       chainGetter
     );
-<<<<<<< HEAD
-    this._queryIBCDenomTrace = new ObservableQueryDenomTrace(
-      kvStore,
-      chainId,
-      chainGetter
-    );
-
-    this._querySecretContractCodeHash = new ObservableQuerySecretContractCodeHash(
-      kvStore,
-      chainId,
-      chainGetter
-    );
-    this._queryBalances.addBalanceRegistry(
-      new ObservableQuerySecret20BalanceRegistry(
-        kvStore,
-        this._querySecretContractCodeHash
-      )
-    );
-    this._queryBalances.addBalanceRegistry(
-      new ObservableQueryCw20BalanceRegistry(kvStore)
-    );
-    this._querySecret20ContractInfo = new ObservableQuerySecret20ContractInfo(
-      kvStore,
-      chainId,
-      chainGetter,
-      this._querySecretContractCodeHash
-    );
-    this._queryCw20ContractInfo = new ObservableQueryCw20ContractInfo(
-      kvStore,
-      chainId,
-      chainGetter
-    );
-  }
-
-  getQueryBlock(): DeepReadonly<ObservableQueryBlock> {
-    return this._queryBlock;
-  }
-
-  getQueryAccount(): DeepReadonly<ObservableQueryAccount> {
-    return this._queryAccount;
-  }
-
-  getQueryMint(): DeepReadonly<ObservableQueryMintingInfation> {
-    return this._queryMint;
-  }
-
-  getQueryPool(): DeepReadonly<ObservableQueryStakingPool> {
-    return this._queryPool;
-  }
-
-  getQueryStakingParams(): DeepReadonly<ObservableQueryStakingParams> {
-    return this._queryStakingParams;
-  }
-
-  getQuerySupplyTotal(): DeepReadonly<ObservableQuerySupplyTotal> {
-    return this._querySupplyTotal;
-  }
-
-  getQueryInflation(): DeepReadonly<ObservableQueryInflation> {
-    return this._queryInflation;
-  }
-
-  getQueryRewards(): DeepReadonly<ObservableQueryRewards> {
-    return this._queryRewards;
-  }
-
-  getQueryBalances(): DeepReadonly<ObservableQueryBalances> {
-    return this._queryBalances;
-  }
-
-  getQueryDelegations(): DeepReadonly<ObservableQueryDelegations> {
-    return this._queryDelegations;
-  }
-
-  getQueryUnbondingDelegations(): DeepReadonly<ObservableQueryUnbondingDelegations> {
-    return this._queryUnbondingDelegations;
-  }
-
-  getQueryValidators(): DeepReadonly<ObservableQueryValidators> {
-    return this._queryValidators;
-  }
-
-  getQueryGovernance(): DeepReadonly<ObservableQueryGovernance> {
-    return this._queryGovernance;
-  }
-
-  getQueryProposalVote(): DeepReadonly<ObservableQueryProposalVote> {
-    return this._queryProposalVote;
-  }
-
-  getQueryIBCClientState(): DeepReadonly<ObservableQueryIBCClientState> {
-    return this._queryIBCClientState;
-  }
-
-  getQueryIBCCChannel(): DeepReadonly<ObservableQueryIBCChannel> {
-    return this._queryIBCChannel;
-  }
-
-  getQueryIBCDenomTrace(): DeepReadonly<ObservableQueryDenomTrace> {
-    return this._queryIBCDenomTrace;
-  }
-
-  getQuerySecretContractCodeHash(): DeepReadonly<ObservableQuerySecretContractCodeHash> {
-    return this._querySecretContractCodeHash;
-  }
-
-  getQuerySecret20ContractInfo(): DeepReadonly<ObservableQuerySecret20ContractInfo> {
-    return this._querySecret20ContractInfo;
-  }
-
-  getQueryCw20ContractInfo(): DeepReadonly<ObservableQueryCw20ContractInfo> {
-    return this._queryCw20ContractInfo;
-  }
-
-  getQuerySifchainAPY(): DeepReadonly<ObservableQuerySifchainLiquidityAPY> {
-    return this._querySifchainAPY;
-=======
->>>>>>> 494cd1eb
   }
 }
 
