--- conflicted
+++ resolved
@@ -1,10 +1,6 @@
 {
   "name": "@keplr-wallet/cosmos",
-<<<<<<< HEAD
-  "version": "0.8.15",
-=======
   "version": "0.9.0-rc.2",
->>>>>>> de5fce4b
   "main": "build/index.js",
   "author": "chainapsis",
   "license": "Apache-2.0",
