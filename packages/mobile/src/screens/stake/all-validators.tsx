--- conflicted
+++ resolved
@@ -8,10 +8,6 @@
 import { RectButton } from "react-native-gesture-handler";
 import { useNavigation } from "@react-navigation/native";
 import { Staking } from "@keplr-wallet/stores";
-<<<<<<< HEAD
-=======
-import { RectButton } from "react-native-gesture-handler";
->>>>>>> a4b878c9
 const BondStatus = Staking.BondStatus;
 
 /*
@@ -36,18 +32,6 @@
 
     return (
       <RectButton
-<<<<<<< HEAD
-        rippleColor="#AAAAAA"
-        style={{
-          borderTopWidth: 0.5,
-          borderTopColor: "#CDCDCD",
-          paddingVertical: 12,
-          paddingHorizontal: 16,
-          flexDirection: "row",
-          alignItems: "center",
-        }}
-=======
->>>>>>> a4b878c9
         onPress={() => {
           navigation.navigate("Validator Details", {
             validator,
@@ -111,17 +95,10 @@
                     new Dec(validator.commission.commission_rates.rate)
                   )
                 )
-<<<<<<< HEAD
-              )
-              .toString(1)
-          )}%`}
-        </Text>
-=======
                 .toString(1)
             )}%`}
           </Text>
         </View>
->>>>>>> a4b878c9
       </RectButton>
     );
   }
